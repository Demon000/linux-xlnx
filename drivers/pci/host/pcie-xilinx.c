--- conflicted
+++ resolved
@@ -559,11 +559,7 @@
 						 port);
 	if (!port->leg_domain) {
 		dev_err(dev, "Failed to get a INTx IRQ domain\n");
-<<<<<<< HEAD
-		return PTR_ERR(port->leg_domain);
-=======
 		return -ENODEV;
->>>>>>> c8d2bc9b
 	}
 
 	/* Setup MSI */
@@ -574,11 +570,7 @@
 							 &xilinx_pcie_msi_chip);
 		if (!port->msi_domain) {
 			dev_err(dev, "Failed to get a MSI IRQ domain\n");
-<<<<<<< HEAD
-			return PTR_ERR(port->msi_domain);
-=======
 			return -ENODEV;
->>>>>>> c8d2bc9b
 		}
 
 		xilinx_pcie_enable_msi(port);
