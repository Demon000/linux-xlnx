--- conflicted
+++ resolved
@@ -124,8 +124,6 @@
 		spin_lock_irqsave(&crtc->dev->event_lock, flags);
 	};
 
-<<<<<<< HEAD
-=======
 	if (!repcnt)
 		DRM_DEBUG_DRIVER("Delay problem on crtc %d: min_udelay %d, "
 				 "framedur %d, linedur %d, stat %d, vpos %d, "
@@ -133,9 +131,6 @@
 				 vblank->framedur_ns / 1000,
 				 vblank->linedur_ns / 1000, stat, vpos, hpos);
 
-	/* do the flip (mmio) */
-	adev->mode_info.funcs->page_flip(adev, work->crtc_id, work->base);
->>>>>>> 125234dc
 	/* set the flip status */
 	amdgpuCrtc->pflip_status = AMDGPU_FLIP_SUBMITTED;
 	spin_unlock_irqrestore(&crtc->dev->event_lock, flags);
