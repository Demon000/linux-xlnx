/*
 * r8a7796 Clock Pulse Generator / Module Standby and Software Reset
 *
 * Copyright (C) 2016 Glider bvba
 *
 * Based on r8a7795-cpg-mssr.c
 *
 * Copyright (C) 2015 Glider bvba
 * Copyright (C) 2015 Renesas Electronics Corp.
 *
 * This program is free software; you can redistribute it and/or modify
 * it under the terms of the GNU General Public License as published by
 * the Free Software Foundation; version 2 of the License.
 */

#include <linux/device.h>
#include <linux/init.h>
#include <linux/kernel.h>
#include <linux/soc/renesas/rcar-rst.h>

#include <dt-bindings/clock/r8a7796-cpg-mssr.h>

#include "renesas-cpg-mssr.h"
#include "rcar-gen3-cpg.h"

enum clk_ids {
	/* Core Clock Outputs exported to DT */
	LAST_DT_CORE_CLK = R8A7796_CLK_OSC,

	/* External Input Clocks */
	CLK_EXTAL,
	CLK_EXTALR,

	/* Internal Core Clocks */
	CLK_MAIN,
	CLK_PLL0,
	CLK_PLL1,
	CLK_PLL2,
	CLK_PLL3,
	CLK_PLL4,
	CLK_PLL1_DIV2,
	CLK_PLL1_DIV4,
	CLK_S0,
	CLK_S1,
	CLK_S2,
	CLK_S3,
	CLK_SDSRC,
	CLK_SSPSRC,
	CLK_RINT,

	/* Module Clocks */
	MOD_CLK_BASE
};

static const struct cpg_core_clk r8a7796_core_clks[] __initconst = {
	/* External Clock Inputs */
	DEF_INPUT("extal",      CLK_EXTAL),
	DEF_INPUT("extalr",     CLK_EXTALR),

	/* Internal Core Clocks */
	DEF_BASE(".main",       CLK_MAIN, CLK_TYPE_GEN3_MAIN, CLK_EXTAL),
	DEF_BASE(".pll0",       CLK_PLL0, CLK_TYPE_GEN3_PLL0, CLK_MAIN),
	DEF_BASE(".pll1",       CLK_PLL1, CLK_TYPE_GEN3_PLL1, CLK_MAIN),
	DEF_BASE(".pll2",       CLK_PLL2, CLK_TYPE_GEN3_PLL2, CLK_MAIN),
	DEF_BASE(".pll3",       CLK_PLL3, CLK_TYPE_GEN3_PLL3, CLK_MAIN),
	DEF_BASE(".pll4",       CLK_PLL4, CLK_TYPE_GEN3_PLL4, CLK_MAIN),

	DEF_FIXED(".pll1_div2", CLK_PLL1_DIV2,     CLK_PLL1,       2, 1),
	DEF_FIXED(".pll1_div4", CLK_PLL1_DIV4,     CLK_PLL1_DIV2,  2, 1),
	DEF_FIXED(".s0",        CLK_S0,            CLK_PLL1_DIV2,  2, 1),
	DEF_FIXED(".s1",        CLK_S1,            CLK_PLL1_DIV2,  3, 1),
	DEF_FIXED(".s2",        CLK_S2,            CLK_PLL1_DIV2,  4, 1),
	DEF_FIXED(".s3",        CLK_S3,            CLK_PLL1_DIV2,  6, 1),
	DEF_FIXED(".sdsrc",     CLK_SDSRC,         CLK_PLL1_DIV2,  2, 1),

	/* Core Clock Outputs */
	DEF_FIXED("ztr",        R8A7796_CLK_ZTR,   CLK_PLL1_DIV2,  6, 1),
	DEF_FIXED("ztrd2",      R8A7796_CLK_ZTRD2, CLK_PLL1_DIV2, 12, 1),
	DEF_FIXED("zt",         R8A7796_CLK_ZT,    CLK_PLL1_DIV2,  4, 1),
	DEF_FIXED("zx",         R8A7796_CLK_ZX,    CLK_PLL1_DIV2,  2, 1),
	DEF_FIXED("s0d1",       R8A7796_CLK_S0D1,  CLK_S0,         1, 1),
	DEF_FIXED("s0d2",       R8A7796_CLK_S0D2,  CLK_S0,         2, 1),
	DEF_FIXED("s0d3",       R8A7796_CLK_S0D3,  CLK_S0,         3, 1),
	DEF_FIXED("s0d4",       R8A7796_CLK_S0D4,  CLK_S0,         4, 1),
	DEF_FIXED("s0d6",       R8A7796_CLK_S0D6,  CLK_S0,         6, 1),
	DEF_FIXED("s0d8",       R8A7796_CLK_S0D8,  CLK_S0,         8, 1),
	DEF_FIXED("s0d12",      R8A7796_CLK_S0D12, CLK_S0,        12, 1),
	DEF_FIXED("s1d1",       R8A7796_CLK_S1D1,  CLK_S1,         1, 1),
	DEF_FIXED("s1d2",       R8A7796_CLK_S1D2,  CLK_S1,         2, 1),
	DEF_FIXED("s1d4",       R8A7796_CLK_S1D4,  CLK_S1,         4, 1),
	DEF_FIXED("s2d1",       R8A7796_CLK_S2D1,  CLK_S2,         1, 1),
	DEF_FIXED("s2d2",       R8A7796_CLK_S2D2,  CLK_S2,         2, 1),
	DEF_FIXED("s2d4",       R8A7796_CLK_S2D4,  CLK_S2,         4, 1),
	DEF_FIXED("s3d1",       R8A7796_CLK_S3D1,  CLK_S3,         1, 1),
	DEF_FIXED("s3d2",       R8A7796_CLK_S3D2,  CLK_S3,         2, 1),
	DEF_FIXED("s3d4",       R8A7796_CLK_S3D4,  CLK_S3,         4, 1),

	DEF_GEN3_SD("sd0",      R8A7796_CLK_SD0,   CLK_SDSRC,     0x074),
	DEF_GEN3_SD("sd1",      R8A7796_CLK_SD1,   CLK_SDSRC,     0x078),
	DEF_GEN3_SD("sd2",      R8A7796_CLK_SD2,   CLK_SDSRC,     0x268),
	DEF_GEN3_SD("sd3",      R8A7796_CLK_SD3,   CLK_SDSRC,     0x26c),

	DEF_FIXED("cl",         R8A7796_CLK_CL,    CLK_PLL1_DIV2, 48, 1),
	DEF_FIXED("cp",         R8A7796_CLK_CP,    CLK_EXTAL,      2, 1),

	DEF_DIV6P1("canfd",     R8A7796_CLK_CANFD, CLK_PLL1_DIV4, 0x244),
	DEF_DIV6P1("csi0",      R8A7796_CLK_CSI0,  CLK_PLL1_DIV4, 0x00c),
	DEF_DIV6P1("mso",       R8A7796_CLK_MSO,   CLK_PLL1_DIV4, 0x014),
	DEF_DIV6P1("hdmi",      R8A7796_CLK_HDMI,  CLK_PLL1_DIV4, 0x250),

	DEF_DIV6_RO("osc",      R8A7796_CLK_OSC,   CLK_EXTAL, CPG_RCKCR,  8),
	DEF_DIV6_RO("r_int",    CLK_RINT,          CLK_EXTAL, CPG_RCKCR, 32),

	DEF_BASE("r",           R8A7796_CLK_R,     CLK_TYPE_GEN3_R, CLK_RINT),
};

static const struct mssr_mod_clk r8a7796_mod_clks[] __initconst = {
	DEF_MOD("scif5",		 202,	R8A7796_CLK_S3D4),
	DEF_MOD("scif4",		 203,	R8A7796_CLK_S3D4),
	DEF_MOD("scif3",		 204,	R8A7796_CLK_S3D4),
	DEF_MOD("scif1",		 206,	R8A7796_CLK_S3D4),
	DEF_MOD("scif0",		 207,	R8A7796_CLK_S3D4),
	DEF_MOD("msiof3",		 208,	R8A7796_CLK_MSO),
	DEF_MOD("msiof2",		 209,	R8A7796_CLK_MSO),
	DEF_MOD("msiof1",		 210,	R8A7796_CLK_MSO),
	DEF_MOD("msiof0",		 211,	R8A7796_CLK_MSO),
	DEF_MOD("sys-dmac2",		 217,	R8A7796_CLK_S0D3),
	DEF_MOD("sys-dmac1",		 218,	R8A7796_CLK_S0D3),
	DEF_MOD("sys-dmac0",		 219,	R8A7796_CLK_S0D3),
	DEF_MOD("cmt3",			 300,	R8A7796_CLK_R),
	DEF_MOD("cmt2",			 301,	R8A7796_CLK_R),
	DEF_MOD("cmt1",			 302,	R8A7796_CLK_R),
	DEF_MOD("cmt0",			 303,	R8A7796_CLK_R),
	DEF_MOD("scif2",		 310,	R8A7796_CLK_S3D4),
	DEF_MOD("sdif3",		 311,	R8A7796_CLK_SD3),
	DEF_MOD("sdif2",		 312,	R8A7796_CLK_SD2),
	DEF_MOD("sdif1",		 313,	R8A7796_CLK_SD1),
	DEF_MOD("sdif0",		 314,	R8A7796_CLK_SD0),
	DEF_MOD("pcie1",		 318,	R8A7796_CLK_S3D1),
	DEF_MOD("pcie0",		 319,	R8A7796_CLK_S3D1),
<<<<<<< HEAD
=======
	DEF_MOD("usb3-if0",		 328,	R8A7796_CLK_S3D1),
>>>>>>> bb176f67
	DEF_MOD("usb-dmac0",		 330,	R8A7796_CLK_S3D1),
	DEF_MOD("usb-dmac1",		 331,	R8A7796_CLK_S3D1),
	DEF_MOD("rwdt",			 402,	R8A7796_CLK_R),
	DEF_MOD("intc-ex",		 407,	R8A7796_CLK_CP),
	DEF_MOD("intc-ap",		 408,	R8A7796_CLK_S3D1),
	DEF_MOD("audmac1",		 501,	R8A7796_CLK_S0D3),
	DEF_MOD("audmac0",		 502,	R8A7796_CLK_S0D3),
	DEF_MOD("drif7",		 508,	R8A7796_CLK_S3D2),
	DEF_MOD("drif6",		 509,	R8A7796_CLK_S3D2),
	DEF_MOD("drif5",		 510,	R8A7796_CLK_S3D2),
	DEF_MOD("drif4",		 511,	R8A7796_CLK_S3D2),
	DEF_MOD("drif3",		 512,	R8A7796_CLK_S3D2),
	DEF_MOD("drif2",		 513,	R8A7796_CLK_S3D2),
	DEF_MOD("drif1",		 514,	R8A7796_CLK_S3D2),
	DEF_MOD("drif0",		 515,	R8A7796_CLK_S3D2),
	DEF_MOD("hscif4",		 516,	R8A7796_CLK_S3D1),
	DEF_MOD("hscif3",		 517,	R8A7796_CLK_S3D1),
	DEF_MOD("hscif2",		 518,	R8A7796_CLK_S3D1),
	DEF_MOD("hscif1",		 519,	R8A7796_CLK_S3D1),
	DEF_MOD("hscif0",		 520,	R8A7796_CLK_S3D1),
	DEF_MOD("thermal",		 522,	R8A7796_CLK_CP),
	DEF_MOD("pwm",			 523,	R8A7796_CLK_S0D12),
	DEF_MOD("fcpvd2",		 601,	R8A7796_CLK_S0D2),
	DEF_MOD("fcpvd1",		 602,	R8A7796_CLK_S0D2),
	DEF_MOD("fcpvd0",		 603,	R8A7796_CLK_S0D2),
	DEF_MOD("fcpvb0",		 607,	R8A7796_CLK_S0D1),
	DEF_MOD("fcpvi0",		 611,	R8A7796_CLK_S0D1),
	DEF_MOD("fcpf0",		 615,	R8A7796_CLK_S0D1),
	DEF_MOD("fcpci0",		 617,	R8A7796_CLK_S0D2),
	DEF_MOD("fcpcs",		 619,	R8A7796_CLK_S0D2),
	DEF_MOD("vspd2",		 621,	R8A7796_CLK_S0D2),
	DEF_MOD("vspd1",		 622,	R8A7796_CLK_S0D2),
	DEF_MOD("vspd0",		 623,	R8A7796_CLK_S0D2),
	DEF_MOD("vspb",			 626,	R8A7796_CLK_S0D1),
	DEF_MOD("vspi0",		 631,	R8A7796_CLK_S0D1),
	DEF_MOD("ehci1",		 702,	R8A7796_CLK_S3D4),
	DEF_MOD("ehci0",		 703,	R8A7796_CLK_S3D4),
	DEF_MOD("hsusb",		 704,	R8A7796_CLK_S3D4),
	DEF_MOD("csi20",		 714,	R8A7796_CLK_CSI0),
	DEF_MOD("csi40",		 716,	R8A7796_CLK_CSI0),
	DEF_MOD("du2",			 722,	R8A7796_CLK_S2D1),
	DEF_MOD("du1",			 723,	R8A7796_CLK_S2D1),
	DEF_MOD("du0",			 724,	R8A7796_CLK_S2D1),
	DEF_MOD("lvds",			 727,	R8A7796_CLK_S2D1),
	DEF_MOD("hdmi0",		 729,	R8A7796_CLK_HDMI),
	DEF_MOD("vin7",			 804,	R8A7796_CLK_S0D2),
	DEF_MOD("vin6",			 805,	R8A7796_CLK_S0D2),
	DEF_MOD("vin5",			 806,	R8A7796_CLK_S0D2),
	DEF_MOD("vin4",			 807,	R8A7796_CLK_S0D2),
	DEF_MOD("vin3",			 808,	R8A7796_CLK_S0D2),
	DEF_MOD("vin2",			 809,	R8A7796_CLK_S0D2),
	DEF_MOD("vin1",			 810,	R8A7796_CLK_S0D2),
	DEF_MOD("vin0",			 811,	R8A7796_CLK_S0D2),
	DEF_MOD("etheravb",		 812,	R8A7796_CLK_S0D6),
	DEF_MOD("imr1",			 822,	R8A7796_CLK_S0D2),
	DEF_MOD("imr0",			 823,	R8A7796_CLK_S0D2),
	DEF_MOD("gpio7",		 905,	R8A7796_CLK_S3D4),
	DEF_MOD("gpio6",		 906,	R8A7796_CLK_S3D4),
	DEF_MOD("gpio5",		 907,	R8A7796_CLK_S3D4),
	DEF_MOD("gpio4",		 908,	R8A7796_CLK_S3D4),
	DEF_MOD("gpio3",		 909,	R8A7796_CLK_S3D4),
	DEF_MOD("gpio2",		 910,	R8A7796_CLK_S3D4),
	DEF_MOD("gpio1",		 911,	R8A7796_CLK_S3D4),
	DEF_MOD("gpio0",		 912,	R8A7796_CLK_S3D4),
	DEF_MOD("can-fd",		 914,	R8A7796_CLK_S3D2),
	DEF_MOD("can-if1",		 915,	R8A7796_CLK_S3D4),
	DEF_MOD("can-if0",		 916,	R8A7796_CLK_S3D4),
	DEF_MOD("i2c6",			 918,	R8A7796_CLK_S0D6),
	DEF_MOD("i2c5",			 919,	R8A7796_CLK_S0D6),
	DEF_MOD("i2c-dvfs",		 926,	R8A7796_CLK_CP),
	DEF_MOD("i2c4",			 927,	R8A7796_CLK_S0D6),
	DEF_MOD("i2c3",			 928,	R8A7796_CLK_S0D6),
	DEF_MOD("i2c2",			 929,	R8A7796_CLK_S3D2),
	DEF_MOD("i2c1",			 930,	R8A7796_CLK_S3D2),
	DEF_MOD("i2c0",			 931,	R8A7796_CLK_S3D2),
	DEF_MOD("ssi-all",		1005,	R8A7796_CLK_S3D4),
	DEF_MOD("ssi9",			1006,	MOD_CLK_ID(1005)),
	DEF_MOD("ssi8",			1007,	MOD_CLK_ID(1005)),
	DEF_MOD("ssi7",			1008,	MOD_CLK_ID(1005)),
	DEF_MOD("ssi6",			1009,	MOD_CLK_ID(1005)),
	DEF_MOD("ssi5",			1010,	MOD_CLK_ID(1005)),
	DEF_MOD("ssi4",			1011,	MOD_CLK_ID(1005)),
	DEF_MOD("ssi3",			1012,	MOD_CLK_ID(1005)),
	DEF_MOD("ssi2",			1013,	MOD_CLK_ID(1005)),
	DEF_MOD("ssi1",			1014,	MOD_CLK_ID(1005)),
	DEF_MOD("ssi0",			1015,	MOD_CLK_ID(1005)),
	DEF_MOD("scu-all",		1017,	R8A7796_CLK_S3D4),
	DEF_MOD("scu-dvc1",		1018,	MOD_CLK_ID(1017)),
	DEF_MOD("scu-dvc0",		1019,	MOD_CLK_ID(1017)),
	DEF_MOD("scu-ctu1-mix1",	1020,	MOD_CLK_ID(1017)),
	DEF_MOD("scu-ctu0-mix0",	1021,	MOD_CLK_ID(1017)),
	DEF_MOD("scu-src9",		1022,	MOD_CLK_ID(1017)),
	DEF_MOD("scu-src8",		1023,	MOD_CLK_ID(1017)),
	DEF_MOD("scu-src7",		1024,	MOD_CLK_ID(1017)),
	DEF_MOD("scu-src6",		1025,	MOD_CLK_ID(1017)),
	DEF_MOD("scu-src5",		1026,	MOD_CLK_ID(1017)),
	DEF_MOD("scu-src4",		1027,	MOD_CLK_ID(1017)),
	DEF_MOD("scu-src3",		1028,	MOD_CLK_ID(1017)),
	DEF_MOD("scu-src2",		1029,	MOD_CLK_ID(1017)),
	DEF_MOD("scu-src1",		1030,	MOD_CLK_ID(1017)),
	DEF_MOD("scu-src0",		1031,	MOD_CLK_ID(1017)),
};

static const unsigned int r8a7796_crit_mod_clks[] __initconst = {
	MOD_CLK_ID(408),	/* INTC-AP (GIC) */
};


/*
 * CPG Clock Data
 */

/*
 *   MD		EXTAL		PLL0	PLL1	PLL2	PLL3	PLL4
 * 14 13 19 17	(MHz)
 *-------------------------------------------------------------------
 * 0  0  0  0	16.66 x 1	x180	x192	x144	x192	x144
 * 0  0  0  1	16.66 x 1	x180	x192	x144	x128	x144
 * 0  0  1  0	Prohibited setting
 * 0  0  1  1	16.66 x 1	x180	x192	x144	x192	x144
 * 0  1  0  0	20    x 1	x150	x160	x120	x160	x120
 * 0  1  0  1	20    x 1	x150	x160	x120	x106	x120
 * 0  1  1  0	Prohibited setting
 * 0  1  1  1	20    x 1	x150	x160	x120	x160	x120
 * 1  0  0  0	25    x 1	x120	x128	x96	x128	x96
 * 1  0  0  1	25    x 1	x120	x128	x96	x84	x96
 * 1  0  1  0	Prohibited setting
 * 1  0  1  1	25    x 1	x120	x128	x96	x128	x96
 * 1  1  0  0	33.33 / 2	x180	x192	x144	x192	x144
 * 1  1  0  1	33.33 / 2	x180	x192	x144	x128	x144
 * 1  1  1  0	Prohibited setting
 * 1  1  1  1	33.33 / 2	x180	x192	x144	x192	x144
 */
#define CPG_PLL_CONFIG_INDEX(md)	((((md) & BIT(14)) >> 11) | \
					 (((md) & BIT(13)) >> 11) | \
					 (((md) & BIT(19)) >> 18) | \
					 (((md) & BIT(17)) >> 17))

static const struct rcar_gen3_cpg_pll_config cpg_pll_configs[16] __initconst = {
	/* EXTAL div	PLL1 mult/div	PLL3 mult/div */
	{ 1,		192,	1,	192,	1,	},
	{ 1,		192,	1,	128,	1,	},
	{ 0, /* Prohibited setting */			},
	{ 1,		192,	1,	192,	1,	},
	{ 1,		160,	1,	160,	1,	},
	{ 1,		160,	1,	106,	1,	},
	{ 0, /* Prohibited setting */			},
	{ 1,		160,	1,	160,	1,	},
	{ 1,		128,	1,	128,	1,	},
	{ 1,		128,	1,	84,	1,	},
	{ 0, /* Prohibited setting */			},
	{ 1,		128,	1,	128,	1,	},
	{ 2,		192,	1,	192,	1,	},
	{ 2,		192,	1,	128,	1,	},
	{ 0, /* Prohibited setting */			},
	{ 2,		192,	1,	192,	1,	},
};

static int __init r8a7796_cpg_mssr_init(struct device *dev)
{
	const struct rcar_gen3_cpg_pll_config *cpg_pll_config;
	u32 cpg_mode;
	int error;

	error = rcar_rst_read_mode_pins(&cpg_mode);
	if (error)
		return error;

	cpg_pll_config = &cpg_pll_configs[CPG_PLL_CONFIG_INDEX(cpg_mode)];
	if (!cpg_pll_config->extal_div) {
		dev_err(dev, "Prohibited setting (cpg_mode=0x%x)\n", cpg_mode);
		return -EINVAL;
	}

	return rcar_gen3_cpg_init(cpg_pll_config, CLK_EXTALR, cpg_mode);
}

const struct cpg_mssr_info r8a7796_cpg_mssr_info __initconst = {
	/* Core Clocks */
	.core_clks = r8a7796_core_clks,
	.num_core_clks = ARRAY_SIZE(r8a7796_core_clks),
	.last_dt_core_clk = LAST_DT_CORE_CLK,
	.num_total_core_clks = MOD_CLK_BASE,

	/* Module Clocks */
	.mod_clks = r8a7796_mod_clks,
	.num_mod_clks = ARRAY_SIZE(r8a7796_mod_clks),
	.num_hw_mod_clks = 12 * 32,

	/* Critical Module Clocks */
	.crit_mod_clks = r8a7796_crit_mod_clks,
	.num_crit_mod_clks = ARRAY_SIZE(r8a7796_crit_mod_clks),

	/* Callbacks */
	.init = r8a7796_cpg_mssr_init,
	.cpg_clk_register = rcar_gen3_cpg_clk_register,
};<|MERGE_RESOLUTION|>--- conflicted
+++ resolved
@@ -138,10 +138,7 @@
 	DEF_MOD("sdif0",		 314,	R8A7796_CLK_SD0),
 	DEF_MOD("pcie1",		 318,	R8A7796_CLK_S3D1),
 	DEF_MOD("pcie0",		 319,	R8A7796_CLK_S3D1),
-<<<<<<< HEAD
-=======
 	DEF_MOD("usb3-if0",		 328,	R8A7796_CLK_S3D1),
->>>>>>> bb176f67
 	DEF_MOD("usb-dmac0",		 330,	R8A7796_CLK_S3D1),
 	DEF_MOD("usb-dmac1",		 331,	R8A7796_CLK_S3D1),
 	DEF_MOD("rwdt",			 402,	R8A7796_CLK_R),
