/*
 * Copyright (c) 2016 Quantenna Communications, Inc.
 *
 * This program is free software; you can redistribute it and/or
 * modify it under the terms of the GNU General Public License
 * as published by the Free Software Foundation; either version 2
 * of the License, or (at your option) any later version.
 *
 * This program is distributed in the hope that it will be useful,
 * but WITHOUT ANY WARRANTY; without even the implied warranty of
 * MERCHANTABILITY or FITNESS FOR A PARTICULAR PURPOSE.  See the
 * GNU General Public License for more details.
 *
 */

#ifndef QLINK_COMMANDS_H_
#define QLINK_COMMANDS_H_

#include <linux/nl80211.h>

#include "core.h"
#include "bus.h"

int qtnf_cmd_send_init_fw(struct qtnf_bus *bus);
void qtnf_cmd_send_deinit_fw(struct qtnf_bus *bus);
int qtnf_cmd_get_hw_info(struct qtnf_bus *bus);
int qtnf_cmd_get_mac_info(struct qtnf_wmac *mac);
int qtnf_cmd_send_add_intf(struct qtnf_vif *vif, enum nl80211_iftype iftype,
			   u8 *mac_addr);
int qtnf_cmd_send_change_intf_type(struct qtnf_vif *vif,
				   enum nl80211_iftype iftype, u8 *mac_addr);
int qtnf_cmd_send_del_intf(struct qtnf_vif *vif);
int qtnf_cmd_band_info_get(struct qtnf_wmac *mac,
			   struct ieee80211_supported_band *band);
int qtnf_cmd_send_regulatory_config(struct qtnf_wmac *mac, const char *alpha2);
int qtnf_cmd_send_start_ap(struct qtnf_vif *vif,
			   const struct cfg80211_ap_settings *s);
int qtnf_cmd_send_stop_ap(struct qtnf_vif *vif);
int qtnf_cmd_send_register_mgmt(struct qtnf_vif *vif, u16 frame_type, bool reg);
int qtnf_cmd_send_mgmt_frame(struct qtnf_vif *vif, u32 cookie, u16 flags,
			     u16 freq, const u8 *buf, size_t len);
int qtnf_cmd_send_mgmt_set_appie(struct qtnf_vif *vif, u8 frame_type,
				 const u8 *buf, size_t len);
int qtnf_cmd_get_sta_info(struct qtnf_vif *vif, const u8 *sta_mac,
			  struct station_info *sinfo);
int qtnf_cmd_send_phy_params(struct qtnf_wmac *mac, u16 cmd_action,
			     void *data_buf);
int qtnf_cmd_send_add_key(struct qtnf_vif *vif, u8 key_index, bool pairwise,
			  const u8 *mac_addr, struct key_params *params);
int qtnf_cmd_send_del_key(struct qtnf_vif *vif, u8 key_index, bool pairwise,
			  const u8 *mac_addr);
int qtnf_cmd_send_set_default_key(struct qtnf_vif *vif, u8 key_index,
				  bool unicast, bool multicast);
int qtnf_cmd_send_set_default_mgmt_key(struct qtnf_vif *vif, u8 key_index);
int qtnf_cmd_send_add_sta(struct qtnf_vif *vif, const u8 *mac,
			  struct station_parameters *params);
int qtnf_cmd_send_change_sta(struct qtnf_vif *vif, const u8 *mac,
			     struct station_parameters *params);
int qtnf_cmd_send_del_sta(struct qtnf_vif *vif,
			  struct station_del_parameters *params);

int qtnf_cmd_resp_parse(struct qtnf_bus *bus, struct sk_buff *resp_skb);
int qtnf_cmd_resp_check(const struct qtnf_vif *vif,
			const struct sk_buff *resp_skb, u16 cmd_id,
			u16 *result, const u8 **payload, size_t *payload_size);
int qtnf_cmd_send_scan(struct qtnf_wmac *mac);
int qtnf_cmd_send_connect(struct qtnf_vif *vif,
			  struct cfg80211_connect_params *sme);
int qtnf_cmd_send_disconnect(struct qtnf_vif *vif,
			     u16 reason_code);
int qtnf_cmd_send_updown_intf(struct qtnf_vif *vif,
			      bool up);
int qtnf_cmd_reg_notify(struct qtnf_bus *bus, struct regulatory_request *req);
int qtnf_cmd_get_chan_stats(struct qtnf_wmac *mac, u16 channel,
			    struct qtnf_chan_stats *stats);
int qtnf_cmd_send_chan_switch(struct qtnf_vif *vif,
			      struct cfg80211_csa_settings *params);
int qtnf_cmd_get_channel(struct qtnf_vif *vif, struct cfg80211_chan_def *chdef);
<<<<<<< HEAD
=======
int qtnf_cmd_start_cac(const struct qtnf_vif *vif,
		       const struct cfg80211_chan_def *chdef,
		       u32 cac_time_ms);
int qtnf_cmd_set_mac_acl(const struct qtnf_vif *vif,
			 const struct cfg80211_acl_data *params);
>>>>>>> 661e50bc

#endif /* QLINK_COMMANDS_H_ */<|MERGE_RESOLUTION|>--- conflicted
+++ resolved
@@ -76,13 +76,10 @@
 int qtnf_cmd_send_chan_switch(struct qtnf_vif *vif,
 			      struct cfg80211_csa_settings *params);
 int qtnf_cmd_get_channel(struct qtnf_vif *vif, struct cfg80211_chan_def *chdef);
-<<<<<<< HEAD
-=======
 int qtnf_cmd_start_cac(const struct qtnf_vif *vif,
 		       const struct cfg80211_chan_def *chdef,
 		       u32 cac_time_ms);
 int qtnf_cmd_set_mac_acl(const struct qtnf_vif *vif,
 			 const struct cfg80211_acl_data *params);
->>>>>>> 661e50bc
 
 #endif /* QLINK_COMMANDS_H_ */