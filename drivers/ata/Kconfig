#
# SATA/PATA driver configuration
#

config HAVE_PATA_PLATFORM
	bool
	help
	  This is an internal configuration node for any machine that
	  uses pata-platform driver to enable the relevant driver in the
	  configuration structure without having to submit endless patches
	  to update the PATA_PLATFORM entry.

menuconfig ATA
	tristate "Serial ATA and Parallel ATA drivers (libata)"
	depends on HAS_IOMEM
	depends on BLOCK
	depends on !(M32R || M68K || S390) || BROKEN
	select SCSI
	select GLOB
	---help---
	  If you want to use an ATA hard disk, ATA tape drive, ATA CD-ROM or
	  any other ATA device under Linux, say Y and make sure that you know
	  the name of your ATA host adapter (the card inside your computer
	  that "speaks" the ATA protocol, also called ATA controller),
	  because you will be asked for it.

	  NOTE: ATA enables basic SCSI support; *however*,
	  'SCSI disk support', 'SCSI tape support', or
	  'SCSI CDROM support' may also be needed,
	  depending on your hardware configuration.

if ATA

config ATA_NONSTANDARD
       bool
       default n

config ATA_VERBOSE_ERROR
	bool "Verbose ATA error reporting"
	default y
	help
	  This option adds parsing of ATA command descriptions and error bits
	  in libata kernel output, making it easier to interpret.
	  This option will enlarge the kernel by approx. 6KB. Disable it only
	  if kernel size is more important than ease of debugging.

	  If unsure, say Y.

config ATA_ACPI
	bool "ATA ACPI Support"
	depends on ACPI
	default y
	help
	  This option adds support for ATA-related ACPI objects.
	  These ACPI objects add the ability to retrieve taskfiles
	  from the ACPI BIOS and write them to the disk controller.
	  These objects may be related to performance, security,
	  power management, or other areas.
	  You can disable this at kernel boot time by using the
	  option libata.noacpi=1

config SATA_ZPODD
	bool "SATA Zero Power Optical Disc Drive (ZPODD) support"
	depends on ATA_ACPI && PM
	default n
	help
	  This option adds support for SATA Zero Power Optical Disc
	  Drive (ZPODD). It requires both the ODD and the platform
	  support, and if enabled, will automatically power on/off the
	  ODD when certain condition is satisfied. This does not impact
	  end user's experience of the ODD, only power is saved when
	  the ODD is not in use (i.e. no disc inside).

	  If unsure, say N.

config SATA_PMP
	bool "SATA Port Multiplier support"
	default y
	help
	  This option adds support for SATA Port Multipliers
	  (the SATA version of an ethernet hub, or SAS expander).

comment "Controllers with non-SFF native interface"

config SATA_AHCI
	tristate "AHCI SATA support"
	depends on PCI
	help
	  This option enables support for AHCI Serial ATA.

	  If unsure, say N.

config SATA_AHCI_PLATFORM
	tristate "Platform AHCI SATA support"
	help
	  This option enables support for Platform AHCI Serial ATA
	  controllers.

	  If unsure, say N.

config AHCI_BRCMSTB
	tristate "Broadcom STB AHCI SATA support"
	depends on ARCH_BRCMSTB
	help
	  This option enables support for the AHCI SATA3 controller found on
	  STB SoC's.

	  If unsure, say N.

config AHCI_DA850
	tristate "DaVinci DA850 AHCI SATA support"
	depends on ARCH_DAVINCI_DA850
	help
	  This option enables support for the DaVinci DA850 SoC's
	  onboard AHCI SATA.

	  If unsure, say N.

config AHCI_ST
	tristate "ST AHCI SATA support"
	depends on ARCH_STI
	help
	  This option enables support for ST AHCI SATA controller.

	  If unsure, say N.

config AHCI_IMX
	tristate "Freescale i.MX AHCI SATA support"
	depends on MFD_SYSCON && (ARCH_MXC || COMPILE_TEST)
	help
	  This option enables support for the Freescale i.MX SoC's
	  onboard AHCI SATA.

	  If unsure, say N.

config AHCI_CEVA
<<<<<<< HEAD
	tristate "Ceva AHCI SATA support"
	depends on OF
	help
	  This option enables support for the Xilinx Zynq
	  UltraScale+ MPSoC's onboard Ceva AHCI SATA.
=======
	tristate "CEVA AHCI SATA support"
	depends on OF
	help
	  This option enables support for the CEVA AHCI SATA.
	  It can be found on the Xilinx Zynq UltraScale+ MPSoC.
>>>>>>> 64291f7d

	  If unsure, say N.

config AHCI_MVEBU
	tristate "Marvell EBU AHCI SATA support"
	depends on ARCH_MVEBU
	help
	  This option enables support for the Marvebu EBU SoC's
	  onboard AHCI SATA.

	  If unsure, say N.

config AHCI_SUNXI
	tristate "Allwinner sunxi AHCI SATA support"
	depends on ARCH_SUNXI
	help
	  This option enables support for the Allwinner sunxi SoC's
	  onboard AHCI SATA.

	  If unsure, say N.

config AHCI_TEGRA
	tristate "NVIDIA Tegra124 AHCI SATA support"
	depends on ARCH_TEGRA
	help
	  This option enables support for the NVIDIA Tegra124 SoC's
	  onboard AHCI SATA.

	  If unsure, say N.

config AHCI_XGENE
	tristate "APM X-Gene 6.0Gbps AHCI SATA host controller support"
	depends on PHY_XGENE
	help
	 This option enables support for APM X-Gene SoC SATA host controller.

config SATA_FSL
	tristate "Freescale 3.0Gbps SATA support"
	depends on FSL_SOC
	help
	  This option enables support for Freescale 3.0Gbps SATA controller.
	  It can be found on MPC837x and MPC8315.

	  If unsure, say N.

config SATA_INIC162X
	tristate "Initio 162x SATA support (Very Experimental)"
	depends on PCI
	help
	  This option enables support for Initio 162x Serial ATA.

config SATA_ACARD_AHCI
	tristate "ACard AHCI variant (ATP 8620)"
	depends on PCI
	help
	  This option enables support for Acard.

	  If unsure, say N.

config SATA_SIL24
	tristate "Silicon Image 3124/3132 SATA support"
	depends on PCI
	help
	  This option enables support for Silicon Image 3124/3132 Serial ATA.

	  If unsure, say N.

config ATA_SFF
	bool "ATA SFF support (for legacy IDE and PATA)"
	default y
	help
	  This option adds support for ATA controllers with SFF
	  compliant or similar programming interface.

	  SFF is the legacy IDE interface that has been around since
	  the dawn of time.  Almost all PATA controllers have an
	  SFF interface.  Many SATA controllers have an SFF interface
	  when configured into a legacy compatibility mode.

	  For users with exclusively modern controllers like AHCI,
	  Silicon Image 3124, or Marvell 6440, you may choose to
	  disable this unneeded SFF support.

	  If unsure, say Y.

if ATA_SFF

comment "SFF controllers with custom DMA interface"

config PDC_ADMA
	tristate "Pacific Digital ADMA support"
	depends on PCI
	help
	  This option enables support for Pacific Digital ADMA controllers

	  If unsure, say N.

config PATA_OCTEON_CF
	tristate "OCTEON Boot Bus Compact Flash support"
	depends on CAVIUM_OCTEON_SOC
	help
	  This option enables a polled compact flash driver for use with
	  compact flash cards attached to the OCTEON boot bus.

	  If unsure, say N.

config SATA_QSTOR
	tristate "Pacific Digital SATA QStor support"
	depends on PCI
	help
	  This option enables support for Pacific Digital Serial ATA QStor.

	  If unsure, say N.

config SATA_SX4
	tristate "Promise SATA SX4 support (Experimental)"
	depends on PCI
	help
	  This option enables support for Promise Serial ATA SX4.

	  If unsure, say N.

config ATA_BMDMA
	bool "ATA BMDMA support"
	default y
	help
	  This option adds support for SFF ATA controllers with BMDMA
	  capability.  BMDMA stands for bus-master DMA and is the
	  de facto DMA interface for SFF controllers.

	  If unsure, say Y.

if ATA_BMDMA

comment "SATA SFF controllers with BMDMA"

config ATA_PIIX
	tristate "Intel ESB, ICH, PIIX3, PIIX4 PATA/SATA support"
	depends on PCI
	help
	  This option enables support for ICH5/6/7/8 Serial ATA
	  and support for PATA on the Intel ESB/ICH/PIIX3/PIIX4 series
	  host controllers.

	  If unsure, say N.

config SATA_DWC
	tristate "DesignWare Cores SATA support"
	depends on 460EX
	select DW_DMAC
	help
	  This option enables support for the on-chip SATA controller of the
	  AppliedMicro processor 460EX.

	  If unsure, say N.

config SATA_DWC_DEBUG
	bool "Debugging driver version"
	depends on SATA_DWC
	help
	  This option enables debugging output in the driver.

config SATA_DWC_VDEBUG
	bool "Verbose debug output"
	depends on SATA_DWC_DEBUG
	help
	  This option enables the taskfile dumping and NCQ debugging.

config SATA_HIGHBANK
	tristate "Calxeda Highbank SATA support"
	depends on ARCH_HIGHBANK || COMPILE_TEST
	help
	  This option enables support for the Calxeda Highbank SoC's
	  onboard SATA.

	  If unsure, say N.

config SATA_MV
	tristate "Marvell SATA support"
	depends on PCI || ARCH_DOVE || ARCH_MV78XX0 || \
		   ARCH_MVEBU || ARCH_ORION5X || COMPILE_TEST
	select GENERIC_PHY
	help
	  This option enables support for the Marvell Serial ATA family.
	  Currently supports 88SX[56]0[48][01] PCI(-X) chips,
	  as well as the newer [67]042 PCI-X/PCIe and SOC devices.

	  If unsure, say N.

config SATA_NV
	tristate "NVIDIA SATA support"
	depends on PCI
	help
	  This option enables support for NVIDIA Serial ATA.

	  If unsure, say N.

config SATA_PROMISE
	tristate "Promise SATA TX2/TX4 support"
	depends on PCI
	help
	  This option enables support for Promise Serial ATA TX2/TX4.

	  If unsure, say N.

config SATA_RCAR
	tristate "Renesas R-Car SATA support"
	depends on ARCH_SHMOBILE || COMPILE_TEST
	help
	  This option enables support for Renesas R-Car Serial ATA.

	  If unsure, say N.

config SATA_SIL
	tristate "Silicon Image SATA support"
	depends on PCI
	help
	  This option enables support for Silicon Image Serial ATA.

	  If unsure, say N.

config SATA_SIS
	tristate "SiS 964/965/966/180 SATA support"
	depends on PCI
	select PATA_SIS
	help
	  This option enables support for SiS Serial ATA on
	  SiS 964/965/966/180 and Parallel ATA on SiS 180.
	  The PATA support for SiS 180 requires additionally to
	  enable the PATA_SIS driver in the config.
	  If unsure, say N.

config SATA_SVW
	tristate "ServerWorks Frodo / Apple K2 SATA support"
	depends on PCI
	help
	  This option enables support for Broadcom/Serverworks/Apple K2
	  SATA support.

	  If unsure, say N.

config SATA_ULI
	tristate "ULi Electronics SATA support"
	depends on PCI
	help
	  This option enables support for ULi Electronics SATA.

	  If unsure, say N.

config SATA_VIA
	tristate "VIA SATA support"
	depends on PCI
	help
	  This option enables support for VIA Serial ATA.

	  If unsure, say N.

config SATA_VITESSE
	tristate "VITESSE VSC-7174 / INTEL 31244 SATA support"
	depends on PCI
	help
	  This option enables support for Vitesse VSC7174 and Intel 31244 Serial ATA.

	  If unsure, say N.

comment "PATA SFF controllers with BMDMA"

config PATA_ALI
	tristate "ALi PATA support"
	depends on PCI
	help
	  This option enables support for the ALi ATA interfaces
	  found on the many ALi chipsets.

	  If unsure, say N.

config PATA_AMD
	tristate "AMD/NVidia PATA support"
	depends on PCI
	help
	  This option enables support for the AMD and NVidia PATA
	  interfaces found on the chipsets for Athlon/Athlon64.

	  If unsure, say N.

config PATA_ARASAN_CF
	tristate "ARASAN CompactFlash PATA Controller Support"
	depends on ARCH_SPEAR13XX || COMPILE_TEST
	depends on DMADEVICES
	select DMA_ENGINE
	help
	  Say Y here to support the ARASAN CompactFlash PATA controller

config PATA_ARTOP
	tristate "ARTOP 6210/6260 PATA support"
	depends on PCI
	help
	  This option enables support for ARTOP PATA controllers.

	  If unsure, say N.

config PATA_ATIIXP
	tristate "ATI PATA support"
	depends on PCI
	help
	  This option enables support for the ATI ATA interfaces
	  found on the many ATI chipsets.

	  If unsure, say N.

config PATA_ATP867X
	tristate "ARTOP/Acard ATP867X PATA support"
	depends on PCI
	help
	  This option enables support for ARTOP/Acard ATP867X PATA
	  controllers.

	  If unsure, say N.

config PATA_BF54X
	tristate "Blackfin 54x ATAPI support"
	depends on BF542 || BF548 || BF549
	help
	  This option enables support for the built-in ATAPI controller on
	  Blackfin 54x family chips.

	  If unsure, say N.

config PATA_CMD64X
	tristate "CMD64x PATA support"
	depends on PCI
	help
	  This option enables support for the CMD64x series chips
	  except for the CMD640.

	  If unsure, say N.

config PATA_CS5520
	tristate "CS5510/5520 PATA support"
	depends on PCI && (X86_32 || COMPILE_TEST)
	help
	  This option enables support for the Cyrix 5510/5520
	  companion chip used with the MediaGX/Geode processor family.

	  If unsure, say N.

config PATA_CS5530
	tristate "CS5530 PATA support"
	depends on PCI && (X86_32 || COMPILE_TEST)
	help
	  This option enables support for the Cyrix/NatSemi/AMD CS5530
	  companion chip used with the MediaGX/Geode processor family.

	  If unsure, say N.

config PATA_CS5535
	tristate "CS5535 PATA support (Experimental)"
	depends on PCI && X86_32
	help
	  This option enables support for the NatSemi/AMD CS5535
	  companion chip used with the Geode processor family.

	  If unsure, say N.

config PATA_CS5536
	tristate "CS5536 PATA support"
	depends on PCI && (X86_32 || MIPS || COMPILE_TEST)
	help
	  This option enables support for the AMD CS5536
	  companion chip used with the Geode LX processor family.

	  If unsure, say N.

config PATA_CYPRESS
	tristate "Cypress CY82C693 PATA support (Very Experimental)"
	depends on PCI
	help
	  This option enables support for the Cypress/Contaq CY82C693
	  chipset found in some Alpha systems

	  If unsure, say N.

config PATA_EFAR
	tristate "EFAR SLC90E66 support"
	depends on PCI
	help
	  This option enables support for the EFAR SLC90E66
	  IDE controller found on some older machines.

	  If unsure, say N.

config PATA_EP93XX
	tristate "Cirrus Logic EP93xx PATA support"
	depends on ARCH_EP93XX
	help
	  This option enables support for the PATA controller in
	  the Cirrus Logic EP9312 and EP9315 ARM CPU.

	  If unsure, say N.

config PATA_HPT366
	tristate "HPT 366/368 PATA support"
	depends on PCI
	help
	  This option enables support for the HPT 366 and 368
	  PATA controllers via the new ATA layer.

	  If unsure, say N.

config PATA_HPT37X
	tristate "HPT 370/370A/371/372/374/302 PATA support"
	depends on PCI
	help
	  This option enables support for the majority of the later HPT
	  PATA controllers via the new ATA layer.

	  If unsure, say N.

config PATA_HPT3X2N
	tristate "HPT 371N/372N/302N PATA support"
	depends on PCI
	help
	  This option enables support for the N variant HPT PATA
	  controllers via the new ATA layer.

	  If unsure, say N.

config PATA_HPT3X3
	tristate "HPT 343/363 PATA support"
	depends on PCI
	help
	  This option enables support for the HPT 343/363
	  PATA controllers via the new ATA layer

	  If unsure, say N.

config PATA_HPT3X3_DMA
	bool "HPT 343/363 DMA support"
	depends on PATA_HPT3X3
	help
	  This option enables DMA support for the HPT343/363
	  controllers. Enable with care as there are still some
	  problems with DMA on this chipset.

config PATA_ICSIDE
	tristate "Acorn ICS PATA support"
	depends on ARM && ARCH_ACORN
	help
	  On Acorn systems, say Y here if you wish to use the ICS PATA
	  interface card.  This is not required for ICS partition support.
	  If you are unsure, say N to this.

config PATA_IMX
	tristate "PATA support for Freescale iMX"
	depends on ARCH_MXC
	help
	  This option enables support for the PATA host available on Freescale
          iMX SoCs.

	  If unsure, say N.

config PATA_IT8213
	tristate "IT8213 PATA support (Experimental)"
	depends on PCI
	help
	  This option enables support for the ITE 821 PATA
          controllers via the new ATA layer.

	  If unsure, say N.

config PATA_IT821X
	tristate "IT8211/2 PATA support"
	depends on PCI
	help
	  This option enables support for the ITE 8211 and 8212
	  PATA controllers via the new ATA layer, including RAID
	  mode.

	  If unsure, say N.

config PATA_JMICRON
	tristate "JMicron PATA support"
	depends on PCI
	help
	  Enable support for the JMicron IDE controller, via the new
	  ATA layer.

	  If unsure, say N.

config PATA_MACIO
	tristate "Apple PowerMac/PowerBook internal 'MacIO' IDE"
	depends on PPC_PMAC
	help
	  Most IDE capable PowerMacs have IDE busses driven by a variant
          of this controller which is part of the Apple chipset used on
          most PowerMac models. Some models have multiple busses using
          different chipsets, though generally, MacIO is one of them.

config PATA_MARVELL
	tristate "Marvell PATA support via legacy mode"
	depends on PCI
	help
	  This option enables limited support for the Marvell 88SE61xx ATA
	  controllers. If you wish to use only the SATA ports then select
	  the AHCI driver alone. If you wish to the use the PATA port or
	  both SATA and PATA include this driver.

	  If unsure, say N.

config PATA_MPC52xx
	tristate "Freescale MPC52xx SoC internal IDE"
	depends on PPC_MPC52xx && PPC_BESTCOMM
	select PPC_BESTCOMM_ATA
	help
	  This option enables support for integrated IDE controller
	  of the Freescale MPC52xx SoC.

	  If unsure, say N.

config PATA_NETCELL
	tristate "NETCELL Revolution RAID support"
	depends on PCI
	help
	  This option enables support for the Netcell Revolution RAID
	  PATA controller.

	  If unsure, say N.

config PATA_NINJA32
	tristate "Ninja32/Delkin Cardbus ATA support"
	depends on PCI
	help
	  This option enables support for the Ninja32, Delkin and
	  possibly other brands of Cardbus ATA adapter

	  If unsure, say N.

config PATA_NS87415
	tristate "Nat Semi NS87415 PATA support"
	depends on PCI
	help
	  This option enables support for the National Semiconductor
	  NS87415 PCI-IDE controller.

	  If unsure, say N.

config PATA_OLDPIIX
	tristate "Intel PATA old PIIX support"
	depends on PCI
	help
	  This option enables support for early PIIX PATA support.

	  If unsure, say N.

config PATA_OPTIDMA
	tristate "OPTI FireStar PATA support (Very Experimental)"
	depends on PCI
	help
	  This option enables DMA/PIO support for the later OPTi
	  controllers found on some old motherboards and in some
	  laptops.

	  If unsure, say N.

config PATA_PDC2027X
	tristate "Promise PATA 2027x support"
	depends on PCI
	help
	  This option enables support for Promise PATA pdc20268 to pdc20277 host adapters.

	  If unsure, say N.

config PATA_PDC_OLD
	tristate "Older Promise PATA controller support"
	depends on PCI
	help
	  This option enables support for the Promise 20246, 20262, 20263,
	  20265 and 20267 adapters.

	  If unsure, say N.

config PATA_RADISYS
	tristate "RADISYS 82600 PATA support (Experimental)"
	depends on PCI
	help
	  This option enables support for the RADISYS 82600
	  PATA controllers via the new ATA layer

	  If unsure, say N.

config PATA_RDC
	tristate "RDC PATA support"
	depends on PCI
	help
	  This option enables basic support for the later RDC PATA controllers
	  controllers via the new ATA layer. For the RDC 1010, you need to
	  enable the IT821X driver instead.

	  If unsure, say N.

config PATA_SC1200
	tristate "SC1200 PATA support"
	depends on PCI && (X86_32 || COMPILE_TEST)
	help
	  This option enables support for the NatSemi/AMD SC1200 SoC
	  companion chip used with the Geode processor family.

	  If unsure, say N.

config PATA_SCH
	tristate "Intel SCH PATA support"
	depends on PCI
	help
	  This option enables support for Intel SCH PATA on the Intel
	  SCH (US15W, US15L, UL11L) series host controllers.

	  If unsure, say N.

config PATA_SERVERWORKS
	tristate "SERVERWORKS OSB4/CSB5/CSB6/HT1000 PATA support"
	depends on PCI
	help
	  This option enables support for the Serverworks OSB4/CSB5/CSB6 and
	  HT1000 PATA controllers, via the new ATA layer.

	  If unsure, say N.

config PATA_SIL680
	tristate "CMD / Silicon Image 680 PATA support"
	depends on PCI
	help
	  This option enables support for CMD / Silicon Image 680 PATA.

	  If unsure, say N.

config PATA_SIS
	tristate "SiS PATA support"
	depends on PCI
	help
	  This option enables support for SiS PATA controllers

	  If unsure, say N.

config PATA_TOSHIBA
	tristate "Toshiba Piccolo support (Experimental)"
	depends on PCI
	help
	  Support for the Toshiba Piccolo controllers. Currently only the
	  primary channel is supported by this driver.

	  If unsure, say N.

config PATA_TRIFLEX
	tristate "Compaq Triflex PATA support"
	depends on PCI
	help
	  Enable support for the Compaq 'Triflex' IDE controller as found
	  on many Compaq Pentium-Pro systems, via the new ATA layer.

	  If unsure, say N.

config PATA_VIA
	tristate "VIA PATA support"
	depends on PCI
	help
	  This option enables support for the VIA PATA interfaces
	  found on the many VIA chipsets.

	  If unsure, say N.

config PATA_PXA
	tristate "PXA DMA-capable PATA support"
	depends on ARCH_PXA
	help
	  This option enables support for harddrive attached to PXA CPU's bus.

	  NOTE: This driver utilizes PXA DMA controller, in case your hardware
	        is not capable of doing MWDMA, use pata_platform instead.

	  If unsure, say N.

config PATA_WINBOND
	tristate "Winbond SL82C105 PATA support"
	depends on PCI
	help
	  This option enables support for SL82C105 PATA devices found in the
	  Netwinder and some other systems

	  If unsure, say N.

endif # ATA_BMDMA

comment "PIO-only SFF controllers"

config PATA_AT32
	tristate "Atmel AVR32 PATA support (Experimental)"
	depends on AVR32 && PLATFORM_AT32AP
	help
	  This option enables support for the IDE devices on the
	  Atmel AT32AP platform.

	  If unsure, say N.

config PATA_AT91
	tristate "PATA support for AT91SAM9260"
	depends on ARM && SOC_AT91SAM9
	help
	  This option enables support for IDE devices on the Atmel AT91SAM9260 SoC.

	  If unsure, say N.

config PATA_CMD640_PCI
	tristate "CMD640 PCI PATA support (Experimental)"
	depends on PCI
	help
	  This option enables support for the CMD640 PCI IDE
	  interface chip. Only the primary channel is currently
	  supported.

	  If unsure, say N.

config PATA_ISAPNP
	tristate "ISA Plug and Play PATA support"
	depends on ISAPNP
	help
	  This option enables support for ISA plug & play ATA
	  controllers such as those found on old soundcards.

	  If unsure, say N.

config PATA_IXP4XX_CF
	tristate "IXP4XX Compact Flash support"
	depends on ARCH_IXP4XX
	help
	  This option enables support for a Compact Flash connected on
	  the ixp4xx expansion bus. This driver had been written for
	  Loft/Avila boards in mind but can work with others.

	  If unsure, say N.

config PATA_MPIIX
	tristate "Intel PATA MPIIX support"
	depends on PCI
	help
	  This option enables support for MPIIX PATA support.

	  If unsure, say N.

config PATA_NS87410
	tristate "Nat Semi NS87410 PATA support"
	depends on PCI
	help
	  This option enables support for the National Semiconductor
	  NS87410 PCI-IDE controller.

	  If unsure, say N.

config PATA_OPTI
	tristate "OPTI621/6215 PATA support (Very Experimental)"
	depends on PCI
	help
	  This option enables full PIO support for the early Opti ATA
	  controllers found on some old motherboards.

	  If unsure, say N.

config PATA_PALMLD
	tristate "Palm LifeDrive PATA support"
	depends on MACH_PALMLD
	help
	  This option enables support for Palm LifeDrive's internal ATA
	  port via the new ATA layer.

	  If unsure, say N.

config PATA_PCMCIA
	tristate "PCMCIA PATA support"
	depends on PCMCIA
	help
	  This option enables support for PCMCIA ATA interfaces, including
	  compact flash card adapters via the new ATA layer.

	  If unsure, say N.

config PATA_PLATFORM
	tristate "Generic platform device PATA support"
	depends on EXPERT || PPC || HAVE_PATA_PLATFORM
	help
	  This option enables support for generic directly connected ATA
	  devices commonly found on embedded systems.

	  If unsure, say N.

config PATA_OF_PLATFORM
	tristate "OpenFirmware platform device PATA support"
	depends on PATA_PLATFORM && OF
	help
	  This option enables support for generic directly connected ATA
	  devices commonly found on embedded systems with OpenFirmware
	  bindings.

	  If unsure, say N.

config PATA_QDI
	tristate "QDI VLB PATA support"
	depends on ISA
	select PATA_LEGACY
	help
	  Support for QDI 6500 and 6580 PATA controllers on VESA local bus.

config PATA_RB532
	tristate "RouterBoard 532 PATA CompactFlash support"
	depends on MIKROTIK_RB532
	help
	  This option enables support for the RouterBoard 532
	  PATA CompactFlash controller.

	  If unsure, say N.

config PATA_RZ1000
	tristate "PC Tech RZ1000 PATA support"
	depends on PCI
	help
	  This option enables basic support for the PC Tech RZ1000/1
	  PATA controllers via the new ATA layer

	  If unsure, say N.

config PATA_SAMSUNG_CF
	tristate "Samsung SoC PATA support"
	depends on SAMSUNG_DEV_IDE
	help
	  This option enables basic support for Samsung's S3C/S5P board
	  PATA controllers via the new ATA layer

	  If unsure, say N.

config PATA_WINBOND_VLB
	tristate "Winbond W83759A VLB PATA support (Experimental)"
	depends on ISA
	select PATA_LEGACY
	help
	  Support for the Winbond W83759A controller on Vesa Local Bus
	  systems.

comment "Generic fallback / legacy drivers"

config PATA_ACPI
	tristate "ACPI firmware driver for PATA"
	depends on ATA_ACPI && ATA_BMDMA
	help
	  This option enables an ACPI method driver which drives
	  motherboard PATA controller interfaces through the ACPI
	  firmware in the BIOS. This driver can sometimes handle
	  otherwise unsupported hardware.

config ATA_GENERIC
	tristate "Generic ATA support"
	depends on PCI && ATA_BMDMA
	help
	  This option enables support for generic BIOS configured
	  ATA controllers via the new ATA layer

	  If unsure, say N.

config PATA_LEGACY
	tristate "Legacy ISA PATA support (Experimental)"
	depends on (ISA || PCI)
	help
	  This option enables support for ISA/VLB/PCI bus legacy PATA
	  ports and allows them to be accessed via the new ATA layer.

	  If unsure, say N.

endif # ATA_SFF
endif # ATA<|MERGE_RESOLUTION|>--- conflicted
+++ resolved
@@ -134,19 +134,11 @@
 	  If unsure, say N.
 
 config AHCI_CEVA
-<<<<<<< HEAD
-	tristate "Ceva AHCI SATA support"
-	depends on OF
-	help
-	  This option enables support for the Xilinx Zynq
-	  UltraScale+ MPSoC's onboard Ceva AHCI SATA.
-=======
 	tristate "CEVA AHCI SATA support"
 	depends on OF
 	help
 	  This option enables support for the CEVA AHCI SATA.
 	  It can be found on the Xilinx Zynq UltraScale+ MPSoC.
->>>>>>> 64291f7d
 
 	  If unsure, say N.
 
