--- conflicted
+++ resolved
@@ -7,8 +7,5 @@
 obj-$(CONFIG_UIO_PCI_GENERIC)	+= uio_pci_generic.o
 obj-$(CONFIG_UIO_NETX)	+= uio_netx.o
 obj-$(CONFIG_UIO_PRUSS)         += uio_pruss.o
-<<<<<<< HEAD
-obj-$(CONFIG_UIO_XILINX_APM)	+= uio_xilinx_apm.o
-=======
 obj-$(CONFIG_UIO_MF624)         += uio_mf624.o
->>>>>>> 5e01dc7b
+obj-$(CONFIG_UIO_XILINX_APM)	+= uio_xilinx_apm.o