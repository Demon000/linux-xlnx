--- conflicted
+++ resolved
@@ -59,15 +59,10 @@
 		break;
 	case TEGRA30:
 	case TEGRA114:
-<<<<<<< HEAD
-		if (IS_ENABLED(CONFIG_ARCH_TEGRA_3x_SOC) ||
-		    IS_ENABLED(CONFIG_ARCH_TEGRA_114_SOC))
-=======
 	case TEGRA124:
 		if (IS_ENABLED(CONFIG_ARCH_TEGRA_3x_SOC) ||
 		    IS_ENABLED(CONFIG_ARCH_TEGRA_114_SOC) ||
 		    IS_ENABLED(CONFIG_ARCH_TEGRA_124_SOC))
->>>>>>> d8ec26d7
 			tegra_tear_down_cpu = tegra30_tear_down_cpu;
 		break;
 	}
@@ -223,15 +218,10 @@
 		break;
 	case TEGRA30:
 	case TEGRA114:
-<<<<<<< HEAD
-		if (IS_ENABLED(CONFIG_ARCH_TEGRA_3x_SOC) ||
-		    IS_ENABLED(CONFIG_ARCH_TEGRA_114_SOC))
-=======
 	case TEGRA124:
 		if (IS_ENABLED(CONFIG_ARCH_TEGRA_3x_SOC) ||
 		    IS_ENABLED(CONFIG_ARCH_TEGRA_114_SOC) ||
 		    IS_ENABLED(CONFIG_ARCH_TEGRA_124_SOC))
->>>>>>> d8ec26d7
 			tegra30_lp1_iram_hook();
 		break;
 	default:
@@ -258,15 +248,10 @@
 		break;
 	case TEGRA30:
 	case TEGRA114:
-<<<<<<< HEAD
-		if (IS_ENABLED(CONFIG_ARCH_TEGRA_3x_SOC) ||
-		    IS_ENABLED(CONFIG_ARCH_TEGRA_114_SOC))
-=======
 	case TEGRA124:
 		if (IS_ENABLED(CONFIG_ARCH_TEGRA_3x_SOC) ||
 		    IS_ENABLED(CONFIG_ARCH_TEGRA_114_SOC) ||
 		    IS_ENABLED(CONFIG_ARCH_TEGRA_124_SOC))
->>>>>>> d8ec26d7
 			tegra30_sleep_core_init();
 		break;
 	default:
@@ -284,17 +269,10 @@
 	tegra_pmc_suspend();
 
 	/* copy the reset vector & SDRAM shutdown code into IRAM */
-<<<<<<< HEAD
-	memcpy(iram_save_addr, IO_ADDRESS(TEGRA_IRAM_CODE_AREA),
-		iram_save_size);
-	memcpy(IO_ADDRESS(TEGRA_IRAM_CODE_AREA), tegra_lp1_iram.start_addr,
-		iram_save_size);
-=======
 	memcpy(iram_save_addr, IO_ADDRESS(TEGRA_IRAM_LPx_RESUME_AREA),
 		iram_save_size);
 	memcpy(IO_ADDRESS(TEGRA_IRAM_LPx_RESUME_AREA),
 		tegra_lp1_iram.start_addr, iram_save_size);
->>>>>>> d8ec26d7
 
 	*((u32 *)tegra_cpu_lp1_mask) = 1;
 }
@@ -304,11 +282,7 @@
 	tegra_pmc_resume();
 
 	/* restore IRAM */
-<<<<<<< HEAD
-	memcpy(IO_ADDRESS(TEGRA_IRAM_CODE_AREA), iram_save_addr,
-=======
 	memcpy(IO_ADDRESS(TEGRA_IRAM_LPx_RESUME_AREA), iram_save_addr,
->>>>>>> d8ec26d7
 		iram_save_size);
 
 	*(u32 *)tegra_cpu_lp1_mask = 0;
