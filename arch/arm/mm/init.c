--- conflicted
+++ resolved
@@ -77,11 +77,7 @@
 void __init early_init_dt_setup_initrd_arch(unsigned long start, unsigned long end)
 {
 	phys_initrd_start = start;
-<<<<<<< HEAD
-	phys_initrd_size = end - start + 1;
-=======
 	phys_initrd_size = end - start;
->>>>>>> 43ab6cd0
 }
 #endif /* CONFIG_OF_FLATTREE */
 
